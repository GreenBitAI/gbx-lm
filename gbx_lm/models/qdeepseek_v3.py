--- conflicted
+++ resolved
@@ -494,11 +494,7 @@
                 if f"{prefix}.mlp.experts.0.{m}.channel_scale" in weights and f"{prefix}.mlp.experts.0.{m}.q_perm" in weights:
                     for e in range(self.args.n_routed_experts):
                         weights.pop(f"{prefix}.mlp.experts.{e}.{m}.channel_scale")
-<<<<<<< HEAD
                         weights.pop(f"{prefix}.mlp.experts.{e}.{m}.q_perm")
-=======
-                        weights.pop(f"{prefix}.mlp.experts.{e}.{m}.q_perm")	
->>>>>>> b947c432
 
         # Remove multi-token prediction layer
         return {k: v for k, v in weights.items() if not k.startswith("model.layers.61")}
