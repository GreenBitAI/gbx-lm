--- conflicted
+++ resolved
@@ -104,10 +104,6 @@
         if args.enable_cache and prompt_cache_obj:
             input_ids_with_gen = tokenizer.apply_chat_template(messages, add_generation_prompt=True, enable_thinking=True)
             input_ids_no_gen = tokenizer.apply_chat_template(messages, add_generation_prompt=False, enable_thinking=True)
-<<<<<<< HEAD
-
-=======
->>>>>>> b303059e
             model_key = getattr(model, "model_key", id(model))
             tokens_to_process, cache, cache_hit = prompt_cache_obj.get_prompt_cache(
                 model, input_ids_with_gen, input_ids_no_gen, model_key
